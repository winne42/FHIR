/*
 * (C) Copyright IBM Corp. 2016,2019
 *
 * SPDX-License-Identifier: Apache-2.0
 */

package com.ibm.fhir.persistence.util;

import java.net.MalformedURLException;
import java.net.URL;
import java.util.List;
import java.util.logging.Logger;

import com.ibm.fhir.persistence.exception.FHIRPersistenceException;
import com.ibm.fhir.persistence.exception.FHIRPersistenceNotSupportedException;
import com.ibm.fhir.search.SearchConstants.Type;
<<<<<<< HEAD
import com.ibm.fhir.search.parameters.QueryParameter;
import com.ibm.fhir.search.parameters.QueryParameterValue;
=======
import com.ibm.fhir.search.exception.FHIRSearchException;
import com.ibm.fhir.search.location.NearLocationHandler;
import com.ibm.fhir.search.location.bounding.Bounding;
import com.ibm.fhir.search.location.util.LocationUtil;
import com.ibm.fhir.search.parameters.Parameter;
import com.ibm.fhir.search.parameters.ParameterValue;
>>>>>>> fc0ae7ad

/**
 * This class defines a reusable method structure and common functionality for a
 * FHIR persistence query builder.
 */
public abstract class AbstractQueryBuilder<T1, T2> implements QueryBuilder<T1> {

    private static final Logger log = java.util.logging.Logger.getLogger(AbstractQueryBuilder.class.getName());
    private static final String CLASSNAME = AbstractQueryBuilder.class.getName();

    /**
     * Examines the passed ParamaterValue, and checks to see if the value is a URL.
     * If it is, the
     * {ResourceType/id} part of the URL path is extracted and returned. For
     * example:
     * If the input value is http://localhost:8080/fhir/Patient/123, then
     * Patient/123 is returned.
     * 
     * @param parmValue A valid String parameter value that may or may not contain a
     *                  URL.
     * @return String - The last 2 segments of the URL path is returned if the
     *         passed parmValue is a URL;
     *         otherwise, null is returned.
     */
    public static String extractReferenceFromUrl(String parmValue) {
        final String METHODNAME = "extractReferenceFromUrl";
        log.entering(CLASSNAME, METHODNAME, parmValue);

        String referenceValue = null;
        URL parmValueUrl;
        String urlString;
        String[] urlPath;
        try {
            parmValueUrl   = new URL(parmValue);
            urlString      = parmValueUrl.getPath();
            urlPath        = urlString.split("/");
            referenceValue = urlPath[urlPath.length - 2] + "/" + urlPath[urlPath.length - 1];
        } catch (MalformedURLException e) {
        }

        log.exiting(CLASSNAME, METHODNAME);
        return referenceValue;
    }

    public static boolean isAbsoluteURL(String s) {
        try {
            new URL(s);
            return true;
        } catch (MalformedURLException e) {
        }
        return false;
    }

    /**
     * Builds a query segment for the passed query parameter.
     * 
     * @param resourceType - A valid FHIR Resource type
     * @param queryParm    - A Parameter object describing the name, value and type
     *                     of search parm.
     * @return T1 - An object representing the selector query segment for the passed
     *         search parm.
     * @throws Exception
     */
<<<<<<< HEAD
    protected T1 buildQueryParm(Class<?> resourceType, QueryParameter queryParm) 
=======
    protected T1 buildQueryParm(Class<?> resourceType, Parameter queryParm)
>>>>>>> fc0ae7ad
            throws Exception {
        final String METHODNAME = "buildQueryParm";
        log.entering(CLASSNAME, METHODNAME, queryParm.toString());

        T1 databaseQueryParm = null;
        Type type;

        try {
            // NOTE: The special logic needed to process NEAR query parmeters for the Location resource type is
            // found in method processLocationPosition(). This method will not handle those.
            if (!LocationUtil.isLocation(resourceType, queryParm)) {
                type = queryParm.getType();
<<<<<<< HEAD
                switch(type) {
                case STRING:    databaseQueryParm = this.processStringParm(queryParm);
                        break;
                case REFERENCE: if (queryParm.isChained()) {
                                    databaseQueryParm = this.processChainedReferenceParm(queryParm);
                                }
                                else if (queryParm.isInclusionCriteria()) {
                                    databaseQueryParm = this.processInclusionCriteria(queryParm);
                                }
                                else {
                                    databaseQueryParm = this.processReferenceParm(resourceType, queryParm);
                                }
                        break;
                case DATE:      databaseQueryParm = this.processDateParm(resourceType, queryParm);
                        break;
                case TOKEN:     databaseQueryParm = this.processTokenParm(queryParm);
                        break;
                case NUMBER:    databaseQueryParm = this.processNumberParm(resourceType, queryParm);
                        break;
                case QUANTITY:  databaseQueryParm = this.processQuantityParm(resourceType, queryParm);
                        break;
                case URI:       databaseQueryParm = this.processUriParm(queryParm);
                        break;
                case COMPOSITE: databaseQueryParm = this.processCompositeParm(resourceType, queryParm);
                        break;
                
                default: throw new FHIRPersistenceNotSupportedException("Parm type not yet supported: " + type.value());
=======
                switch (type) {
                case STRING:
                    databaseQueryParm = this.processStringParm(queryParm);
                    break;
                case REFERENCE:
                    if (queryParm.isChained()) {
                        databaseQueryParm = this.processChainedReferenceParm(queryParm);
                    } else if (queryParm.isInclusionCriteria()) {
                        databaseQueryParm = this.processInclusionCriteria(queryParm);
                    } else {
                        databaseQueryParm = this.processReferenceParm(resourceType, queryParm);
                    }
                    break;
                case DATE:
                    databaseQueryParm = this.processDateParm(resourceType, queryParm);
                    break;
                case TOKEN:
                    databaseQueryParm = this.processTokenParm(queryParm);
                    break;
                case NUMBER:
                    databaseQueryParm = this.processNumberParm(resourceType, queryParm);
                    break;
                case QUANTITY:
                    databaseQueryParm = this.processQuantityParm(resourceType, queryParm);
                    break;
                case URI:
                    databaseQueryParm = this.processUriParm(queryParm);
                    break;

                default:
                    throw new FHIRPersistenceNotSupportedException("Parm type not yet supported: " + type.value());
>>>>>>> fc0ae7ad
                }
            }
        } finally {
            log.exiting(CLASSNAME, METHODNAME, new Object[] { databaseQueryParm });
        }
        return databaseQueryParm;
    }

    /**
     * Map the Modifier in the passed Parameter to a supported query operator.
     * 
     * @param queryParm - A valid query Parameter.
     * @return T2 - A supported operator.
     */
<<<<<<< HEAD
    protected abstract T2 getOperator(QueryParameter queryParm);
    
=======
    protected abstract T2 getOperator(Parameter queryParm);

>>>>>>> fc0ae7ad
    /**
     * Map the Modifier in the passed Parameter to a supported query operator.
     * If the mapping results in the default operator, override the default operator
     * with the passed operator
     * if the passed operator is not null.
     * 
     * @param queryParm       - A valid query Parameter.
     * @param defaultOverride - An operator that should override the default
     *                        operator.
     * @return T2 - A supported operator.
     */
<<<<<<< HEAD
    protected abstract T2 getOperator(QueryParameter queryParm, T2 defaultOverride);
        
=======
    protected abstract T2 getOperator(Parameter queryParm, T2 defaultOverride);

>>>>>>> fc0ae7ad
    /**
     * Map the Prefix in the passed ParameterValue to a supported query operator.
     * 
     * @param queryParmValue - A valid query ParameterValue.
     * @return T2 - A supported operator.
     */
<<<<<<< HEAD
    protected abstract T2 getPrefixOperator(QueryParameterValue queryParmValue);
    
=======
    protected abstract T2 getPrefixOperator(ParameterValue queryParmValue);

>>>>>>> fc0ae7ad
    /**
     * Creates a query segment for a String type parameter.
     * 
     * @param queryParm - The query parameter.
     * @return T1 - An object containing query segment.
     */
<<<<<<< HEAD
    protected abstract T1 processStringParm(QueryParameter queryParm) throws FHIRPersistenceException;
    
=======
    protected abstract T1 processStringParm(Parameter queryParm) throws FHIRPersistenceException;

>>>>>>> fc0ae7ad
    /**
     * Creates a query segment for a Reference type parameter.
     * 
     * @param queryParm - The query parameter.
     * @return T1 - An object containing query segment.
     * @throws Exception
     */
<<<<<<< HEAD
    protected abstract T1 processReferenceParm(Class<?> resourceType, QueryParameter queryParm) throws Exception;
    
=======
    protected abstract T1 processReferenceParm(Class<?> resourceType, Parameter queryParm) throws Exception;

>>>>>>> fc0ae7ad
    /**
     * Contains special logic for handling chained reference search parameters.
     * 
     * @see https://www.hl7.org/fhir/search.html#reference (section 2.1.1.4.13)
     * @param queryParm - The query parameter.
     * @return T1 - An object containing a query segment.
     * @throws FHIRPersistenceException
     */
<<<<<<< HEAD
    protected abstract T1 processChainedReferenceParm(QueryParameter queryParm) throws Exception;
    
=======
    protected abstract T1 processChainedReferenceParm(Parameter queryParm) throws Exception;

>>>>>>> fc0ae7ad
    /**
     * Contains special logic for handling Compartment based searches.
     * 
     * @see https://www.hl7.org/fhir/compartments.html
     * @param queryParm - The query parameter.
     * @return T1 - An object containing a query segment.
     * @throws FHIRPersistenceException
     */
<<<<<<< HEAD
    protected abstract T1 processInclusionCriteria(QueryParameter queryParm) throws Exception;
    
=======
    protected abstract T1 processInclusionCriteria(Parameter queryParm) throws Exception;

>>>>>>> fc0ae7ad
    /**
     * Creates a query segment for a Date type parameter.
     * 
     * @param queryParm - The query parameter.
     * @return T1 - An object containing query segment.
     * @throws Exception
     */
<<<<<<< HEAD
    protected abstract T1 processDateParm(Class<?> resourceType, QueryParameter queryParm) throws Exception;
    
=======
    protected abstract T1 processDateParm(Class<?> resourceType, Parameter queryParm) throws Exception;

>>>>>>> fc0ae7ad
    /**
     * Creates a query segment for a Token type parameter.
     * 
     * @param queryParm - The query parameter.
     * @return T1 - An object containing query segment.
     */
<<<<<<< HEAD
    protected abstract T1 processTokenParm(QueryParameter queryParm) throws FHIRPersistenceException;
    
=======
    protected abstract T1 processTokenParm(Parameter queryParm) throws FHIRPersistenceException;

>>>>>>> fc0ae7ad
    /**
     * Creates a query segment for a Number type parameter.
     * 
     * @param queryParm - The query parameter.
     * @return T1 - An object containing query segment.
     * @throws FHIRPersistenceException
     */
<<<<<<< HEAD
    protected abstract T1 processNumberParm(Class<?> resourceType, QueryParameter queryParm) throws FHIRPersistenceException;
    
=======
    protected abstract T1 processNumberParm(Class<?> resourceType, Parameter queryParm) throws FHIRPersistenceException;

>>>>>>> fc0ae7ad
    /**
     * Creates a query segment for a Quantity type parameter.
     * 
     * @param queryParm - The query parameter.
     * @return T1 - An object containing query segment.
     * @throws Exception
     */
<<<<<<< HEAD
    protected abstract T1 processQuantityParm(Class<?> resourceType, QueryParameter queryParm) throws Exception;
    
=======
    protected abstract T1 processQuantityParm(Class<?> resourceType, Parameter queryParm) throws Exception;

>>>>>>> fc0ae7ad
    /**
     * Creates a query segment for a URI type parameter.
     * 
     * @param queryParm - The query parameter.
     * @return T1 - An object containing query segment.
     * @throws FHIRPersistenceException
     */
<<<<<<< HEAD
    protected abstract T1 processUriParm(QueryParameter queryParm) throws FHIRPersistenceException;

    /**
     * Creates a query segment for a Composite type parameter.
     * @param queryParm - The query parameter
     * @return T1 - An object containing query segment
     * @throws FHIRPersistenceException
     */
    protected abstract T1 processCompositeParm(Class<?> resourceType, QueryParameter queryParm) throws FHIRPersistenceException;
=======
    protected T1 processUriParm(Parameter queryParm) throws FHIRPersistenceException {
        final String METHODNAME = "processUriParm";
        log.entering(CLASSNAME, METHODNAME, queryParm.toString());

        T1 parmRoot;
        Parameter myQueryParm;

        myQueryParm = queryParm;
        Modifier queryParmModifier = queryParm.getModifier();
        // A BELOW modifier has the same behavior as a "starts with" String search parm. 
        if (queryParmModifier != null && queryParmModifier.equals(Modifier.BELOW)) {
            myQueryParm =
                    new Parameter(queryParm.getType(), queryParm.getCode(), null,
                            queryParm.getModifierResourceTypeName(), queryParm.getValues());
        }
        parmRoot = this.processStringParm(myQueryParm);

        log.exiting(CLASSNAME, METHODNAME, parmRoot.toString());
        return parmRoot;
    }
>>>>>>> fc0ae7ad

    /**
     * This method executes special logic for a Token type query that maps to a
     * LocationPosition data type.
     * 
     * @param queryParameters The entire collection of query input parameters
     * @return T1 - A query segment related to a LocationPosition
     * @throws FHIRPersistenceException
     */
    protected T1 processLocationPosition(List<QueryParameter> queryParameters) throws FHIRPersistenceException {
        final String METHODNAME = "processLocationPosition";
        log.entering(CLASSNAME, METHODNAME);
<<<<<<< HEAD
        
        double latitude = 0.0;;
        double longitude = 0.0;
        double distance = DEFAULT_DISTANCE;
        String unit = DEFAULT_UNIT;
        BoundingBox boundingBox;
        QueryParameter queryParm;
        boolean nearFound = false;
        T1 parmRoot = null;
        
        // We are only interested in the near and near-distance parameters.
        // Extract the following data elements: latitude, longitude, distance, distance unit
        Iterator<QueryParameter> queryParms = queryParameters.iterator();
        while (queryParms.hasNext()) {
               queryParm = queryParms.next();
            for (QueryParameterValue value : queryParm.getValues()) {
                if (queryParm.getCode().equals(NEAR)) {
                    if (value.getValueSystem() != null) {
                        latitude = Double.parseDouble(value.getValueSystem());
                    }
                    if (value.getValueCode() != null) {
                        longitude = Double.parseDouble(value.getValueCode());
                    }
                    nearFound = true;
                }
                else if (queryParm.getCode().equals(NEAR_DISTANCE)) {
                    if (value.getValueSystem() != null) {
                        distance = Double.parseDouble(value.getValueSystem());
                    }
                    if (value.getValueCode() != null) {
                        unit = value.getValueCode();
                    }
                }
            }
=======

        NearLocationHandler handler = new NearLocationHandler();
        List<Bounding> boundingAreas;
        try {
            boundingAreas = handler.generateLocationPositionsFromParameters(queryParameters);
        } catch (FHIRSearchException e) {
            throw new FHIRPersistenceException("input parameter is invalid bounding area, bad prefix, or bad units", e);
>>>>>>> fc0ae7ad
        }

        T1 parmRoot = null;
        if (!boundingAreas.isEmpty()) {
            parmRoot = this.buildLocationQuerySegment(NearLocationHandler.NEAR, boundingAreas);
        }

        log.exiting(CLASSNAME, METHODNAME);
        return parmRoot;
    }

    /**
     * Builds a query segment for the passed parameter name using the geospatial
     * data contained with the passed BoundingBox
     * 
     * @param parmName    - The name of the search parameter
     * @param boundingAreas - Container for the geospatial data needed to construct
     *                    the query segment.
     * @return T1 - The query segment necessary for searching locations that are
     *         inside the bounding box.
     */
<<<<<<< HEAD
    protected abstract T1 buildLocationQuerySegment(String parmName, BoundingBox boundingBox) throws FHIRPersistenceException;
=======
    protected abstract T1 buildLocationQuerySegment(String parmName, List<Bounding> boundingAreas)
            throws FHIRPersistenceException;

>>>>>>> fc0ae7ad
}<|MERGE_RESOLUTION|>--- conflicted
+++ resolved
@@ -14,17 +14,12 @@
 import com.ibm.fhir.persistence.exception.FHIRPersistenceException;
 import com.ibm.fhir.persistence.exception.FHIRPersistenceNotSupportedException;
 import com.ibm.fhir.search.SearchConstants.Type;
-<<<<<<< HEAD
-import com.ibm.fhir.search.parameters.QueryParameter;
-import com.ibm.fhir.search.parameters.QueryParameterValue;
-=======
 import com.ibm.fhir.search.exception.FHIRSearchException;
 import com.ibm.fhir.search.location.NearLocationHandler;
 import com.ibm.fhir.search.location.bounding.Bounding;
 import com.ibm.fhir.search.location.util.LocationUtil;
-import com.ibm.fhir.search.parameters.Parameter;
-import com.ibm.fhir.search.parameters.ParameterValue;
->>>>>>> fc0ae7ad
+import com.ibm.fhir.search.parameters.QueryParameter;
+import com.ibm.fhir.search.parameters.QueryParameterValue;
 
 /**
  * This class defines a reusable method structure and common functionality for a
@@ -37,11 +32,10 @@
 
     /**
      * Examines the passed ParamaterValue, and checks to see if the value is a URL.
-     * If it is, the
-     * {ResourceType/id} part of the URL path is extracted and returned. For
-     * example:
-     * If the input value is http://localhost:8080/fhir/Patient/123, then
-     * Patient/123 is returned.
+     * If it is, the {ResourceType/id} part of the URL path is extracted and returned.
+     * For example:
+     * If the input value is http://localhost:8080/fhir/Patient/123, 
+     * then Patient/123 is returned.
      * 
      * @param parmValue A valid String parameter value that may or may not contain a
      *                  URL.
@@ -82,17 +76,11 @@
      * Builds a query segment for the passed query parameter.
      * 
      * @param resourceType - A valid FHIR Resource type
-     * @param queryParm    - A Parameter object describing the name, value and type
-     *                     of search parm.
-     * @return T1 - An object representing the selector query segment for the passed
-     *         search parm.
-     * @throws Exception
-     */
-<<<<<<< HEAD
+     * @param queryParm - A Parameter object describing the name, value and type of search parm.
+     * @return T1 - An object representing the selector query segment for the passed search parm.
+     * @throws Exception 
+     */
     protected T1 buildQueryParm(Class<?> resourceType, QueryParameter queryParm) 
-=======
-    protected T1 buildQueryParm(Class<?> resourceType, Parameter queryParm)
->>>>>>> fc0ae7ad
             throws Exception {
         final String METHODNAME = "buildQueryParm";
         log.entering(CLASSNAME, METHODNAME, queryParm.toString());
@@ -101,39 +89,10 @@
         Type type;
 
         try {
-            // NOTE: The special logic needed to process NEAR query parmeters for the Location resource type is
+            // NOTE: The special logic needed to process NEAR query parameter for the Location resource type is
             // found in method processLocationPosition(). This method will not handle those.
             if (!LocationUtil.isLocation(resourceType, queryParm)) {
                 type = queryParm.getType();
-<<<<<<< HEAD
-                switch(type) {
-                case STRING:    databaseQueryParm = this.processStringParm(queryParm);
-                        break;
-                case REFERENCE: if (queryParm.isChained()) {
-                                    databaseQueryParm = this.processChainedReferenceParm(queryParm);
-                                }
-                                else if (queryParm.isInclusionCriteria()) {
-                                    databaseQueryParm = this.processInclusionCriteria(queryParm);
-                                }
-                                else {
-                                    databaseQueryParm = this.processReferenceParm(resourceType, queryParm);
-                                }
-                        break;
-                case DATE:      databaseQueryParm = this.processDateParm(resourceType, queryParm);
-                        break;
-                case TOKEN:     databaseQueryParm = this.processTokenParm(queryParm);
-                        break;
-                case NUMBER:    databaseQueryParm = this.processNumberParm(resourceType, queryParm);
-                        break;
-                case QUANTITY:  databaseQueryParm = this.processQuantityParm(resourceType, queryParm);
-                        break;
-                case URI:       databaseQueryParm = this.processUriParm(queryParm);
-                        break;
-                case COMPOSITE: databaseQueryParm = this.processCompositeParm(resourceType, queryParm);
-                        break;
-                
-                default: throw new FHIRPersistenceNotSupportedException("Parm type not yet supported: " + type.value());
-=======
                 switch (type) {
                 case STRING:
                     databaseQueryParm = this.processStringParm(queryParm);
@@ -162,10 +121,12 @@
                 case URI:
                     databaseQueryParm = this.processUriParm(queryParm);
                     break;
+                case COMPOSITE:
+                    databaseQueryParm = this.processCompositeParm(resourceType, queryParm);
+                    break;
 
                 default:
                     throw new FHIRPersistenceNotSupportedException("Parm type not yet supported: " + type.value());
->>>>>>> fc0ae7ad
                 }
             }
         } finally {
@@ -180,195 +141,117 @@
      * @param queryParm - A valid query Parameter.
      * @return T2 - A supported operator.
      */
-<<<<<<< HEAD
     protected abstract T2 getOperator(QueryParameter queryParm);
-    
-=======
-    protected abstract T2 getOperator(Parameter queryParm);
-
->>>>>>> fc0ae7ad
-    /**
-     * Map the Modifier in the passed Parameter to a supported query operator.
+
+    /**
+     * Map the Modifier in the passed Parameter to a supported query operator. 
      * If the mapping results in the default operator, override the default operator
-     * with the passed operator
-     * if the passed operator is not null.
+     * with the passed operator if the passed operator is not null.
      * 
      * @param queryParm       - A valid query Parameter.
-     * @param defaultOverride - An operator that should override the default
-     *                        operator.
+     * @param defaultOverride - An operator that should override the default operator.
      * @return T2 - A supported operator.
      */
-<<<<<<< HEAD
     protected abstract T2 getOperator(QueryParameter queryParm, T2 defaultOverride);
-        
-=======
-    protected abstract T2 getOperator(Parameter queryParm, T2 defaultOverride);
-
->>>>>>> fc0ae7ad
+
     /**
      * Map the Prefix in the passed ParameterValue to a supported query operator.
      * 
      * @param queryParmValue - A valid query ParameterValue.
      * @return T2 - A supported operator.
      */
-<<<<<<< HEAD
     protected abstract T2 getPrefixOperator(QueryParameterValue queryParmValue);
-    
-=======
-    protected abstract T2 getPrefixOperator(ParameterValue queryParmValue);
-
->>>>>>> fc0ae7ad
+
     /**
      * Creates a query segment for a String type parameter.
      * 
      * @param queryParm - The query parameter.
      * @return T1 - An object containing query segment.
      */
-<<<<<<< HEAD
     protected abstract T1 processStringParm(QueryParameter queryParm) throws FHIRPersistenceException;
-    
-=======
-    protected abstract T1 processStringParm(Parameter queryParm) throws FHIRPersistenceException;
-
->>>>>>> fc0ae7ad
+
     /**
      * Creates a query segment for a Reference type parameter.
      * 
      * @param queryParm - The query parameter.
      * @return T1 - An object containing query segment.
+     * @throws Exception 
+     */
+    protected abstract T1 processReferenceParm(Class<?> resourceType, QueryParameter queryParm) throws Exception;
+
+    /**
+     * Contains special logic for handling chained reference search parameters.
+     * 
+     * @see https://www.hl7.org/fhir/search.html#reference (section 2.1.1.4.13)
+     * @param queryParm - The query parameter.
+     * @return T1 - An object containing a query segment.
+     * @throws FHIRPersistenceException
+     */
+    protected abstract T1 processChainedReferenceParm(QueryParameter queryParm) throws Exception;
+
+    /**
+     * Contains special logic for handling Compartment based searches.
+     * 
+     * @see https://www.hl7.org/fhir/compartments.html
+     * @param queryParm - The query parameter.
+     * @return T1 - An object containing a query segment.
+     * @throws FHIRPersistenceException
+     */
+    protected abstract T1 processInclusionCriteria(QueryParameter queryParm) throws Exception;
+
+    /**
+     * Creates a query segment for a Date type parameter.
+     * 
+     * @param queryParm - The query parameter.
+     * @return T1 - An object containing query segment.
      * @throws Exception
      */
-<<<<<<< HEAD
-    protected abstract T1 processReferenceParm(Class<?> resourceType, QueryParameter queryParm) throws Exception;
-    
-=======
-    protected abstract T1 processReferenceParm(Class<?> resourceType, Parameter queryParm) throws Exception;
-
->>>>>>> fc0ae7ad
-    /**
-     * Contains special logic for handling chained reference search parameters.
-     * 
-     * @see https://www.hl7.org/fhir/search.html#reference (section 2.1.1.4.13)
-     * @param queryParm - The query parameter.
-     * @return T1 - An object containing a query segment.
-     * @throws FHIRPersistenceException
-     */
-<<<<<<< HEAD
-    protected abstract T1 processChainedReferenceParm(QueryParameter queryParm) throws Exception;
-    
-=======
-    protected abstract T1 processChainedReferenceParm(Parameter queryParm) throws Exception;
-
->>>>>>> fc0ae7ad
-    /**
-     * Contains special logic for handling Compartment based searches.
-     * 
-     * @see https://www.hl7.org/fhir/compartments.html
-     * @param queryParm - The query parameter.
-     * @return T1 - An object containing a query segment.
-     * @throws FHIRPersistenceException
-     */
-<<<<<<< HEAD
-    protected abstract T1 processInclusionCriteria(QueryParameter queryParm) throws Exception;
-    
-=======
-    protected abstract T1 processInclusionCriteria(Parameter queryParm) throws Exception;
-
->>>>>>> fc0ae7ad
-    /**
-     * Creates a query segment for a Date type parameter.
+    protected abstract T1 processDateParm(Class<?> resourceType, QueryParameter queryParm) throws Exception;
+
+    /**
+     * Creates a query segment for a Token type parameter.
+     * 
+     * @param queryParm - The query parameter.
+     * @return T1 - An object containing query segment.
+     */
+    protected abstract T1 processTokenParm(QueryParameter queryParm) throws FHIRPersistenceException;
+
+    /**
+     * Creates a query segment for a Number type parameter.
+     * 
+     * @param queryParm - The query parameter.
+     * @return T1 - An object containing query segment.
+     * @throws FHIRPersistenceException
+     */
+    protected abstract T1 processNumberParm(Class<?> resourceType, QueryParameter queryParm) throws FHIRPersistenceException;
+
+    /**
+     * Creates a query segment for a Quantity type parameter.
      * 
      * @param queryParm - The query parameter.
      * @return T1 - An object containing query segment.
      * @throws Exception
      */
-<<<<<<< HEAD
-    protected abstract T1 processDateParm(Class<?> resourceType, QueryParameter queryParm) throws Exception;
-    
-=======
-    protected abstract T1 processDateParm(Class<?> resourceType, Parameter queryParm) throws Exception;
-
->>>>>>> fc0ae7ad
-    /**
-     * Creates a query segment for a Token type parameter.
-     * 
-     * @param queryParm - The query parameter.
-     * @return T1 - An object containing query segment.
-     */
-<<<<<<< HEAD
-    protected abstract T1 processTokenParm(QueryParameter queryParm) throws FHIRPersistenceException;
-    
-=======
-    protected abstract T1 processTokenParm(Parameter queryParm) throws FHIRPersistenceException;
-
->>>>>>> fc0ae7ad
-    /**
-     * Creates a query segment for a Number type parameter.
-     * 
-     * @param queryParm - The query parameter.
-     * @return T1 - An object containing query segment.
-     * @throws FHIRPersistenceException
-     */
-<<<<<<< HEAD
-    protected abstract T1 processNumberParm(Class<?> resourceType, QueryParameter queryParm) throws FHIRPersistenceException;
-    
-=======
-    protected abstract T1 processNumberParm(Class<?> resourceType, Parameter queryParm) throws FHIRPersistenceException;
-
->>>>>>> fc0ae7ad
-    /**
-     * Creates a query segment for a Quantity type parameter.
-     * 
-     * @param queryParm - The query parameter.
-     * @return T1 - An object containing query segment.
-     * @throws Exception
-     */
-<<<<<<< HEAD
     protected abstract T1 processQuantityParm(Class<?> resourceType, QueryParameter queryParm) throws Exception;
-    
-=======
-    protected abstract T1 processQuantityParm(Class<?> resourceType, Parameter queryParm) throws Exception;
-
->>>>>>> fc0ae7ad
+
     /**
      * Creates a query segment for a URI type parameter.
      * 
-     * @param queryParm - The query parameter.
-     * @return T1 - An object containing query segment.
-     * @throws FHIRPersistenceException
-     */
-<<<<<<< HEAD
+     * 
+     * @param queryParm - The query parameter.
+     * @return T1 - An object containing query segment.
+     * @throws FHIRPersistenceException
+     */
     protected abstract T1 processUriParm(QueryParameter queryParm) throws FHIRPersistenceException;
 
     /**
      * Creates a query segment for a Composite type parameter.
+     * 
      * @param queryParm - The query parameter
      * @return T1 - An object containing query segment
      * @throws FHIRPersistenceException
      */
     protected abstract T1 processCompositeParm(Class<?> resourceType, QueryParameter queryParm) throws FHIRPersistenceException;
-=======
-    protected T1 processUriParm(Parameter queryParm) throws FHIRPersistenceException {
-        final String METHODNAME = "processUriParm";
-        log.entering(CLASSNAME, METHODNAME, queryParm.toString());
-
-        T1 parmRoot;
-        Parameter myQueryParm;
-
-        myQueryParm = queryParm;
-        Modifier queryParmModifier = queryParm.getModifier();
-        // A BELOW modifier has the same behavior as a "starts with" String search parm. 
-        if (queryParmModifier != null && queryParmModifier.equals(Modifier.BELOW)) {
-            myQueryParm =
-                    new Parameter(queryParm.getType(), queryParm.getCode(), null,
-                            queryParm.getModifierResourceTypeName(), queryParm.getValues());
-        }
-        parmRoot = this.processStringParm(myQueryParm);
-
-        log.exiting(CLASSNAME, METHODNAME, parmRoot.toString());
-        return parmRoot;
-    }
->>>>>>> fc0ae7ad
 
     /**
      * This method executes special logic for a Token type query that maps to a
@@ -381,42 +264,6 @@
     protected T1 processLocationPosition(List<QueryParameter> queryParameters) throws FHIRPersistenceException {
         final String METHODNAME = "processLocationPosition";
         log.entering(CLASSNAME, METHODNAME);
-<<<<<<< HEAD
-        
-        double latitude = 0.0;;
-        double longitude = 0.0;
-        double distance = DEFAULT_DISTANCE;
-        String unit = DEFAULT_UNIT;
-        BoundingBox boundingBox;
-        QueryParameter queryParm;
-        boolean nearFound = false;
-        T1 parmRoot = null;
-        
-        // We are only interested in the near and near-distance parameters.
-        // Extract the following data elements: latitude, longitude, distance, distance unit
-        Iterator<QueryParameter> queryParms = queryParameters.iterator();
-        while (queryParms.hasNext()) {
-               queryParm = queryParms.next();
-            for (QueryParameterValue value : queryParm.getValues()) {
-                if (queryParm.getCode().equals(NEAR)) {
-                    if (value.getValueSystem() != null) {
-                        latitude = Double.parseDouble(value.getValueSystem());
-                    }
-                    if (value.getValueCode() != null) {
-                        longitude = Double.parseDouble(value.getValueCode());
-                    }
-                    nearFound = true;
-                }
-                else if (queryParm.getCode().equals(NEAR_DISTANCE)) {
-                    if (value.getValueSystem() != null) {
-                        distance = Double.parseDouble(value.getValueSystem());
-                    }
-                    if (value.getValueCode() != null) {
-                        unit = value.getValueCode();
-                    }
-                }
-            }
-=======
 
         NearLocationHandler handler = new NearLocationHandler();
         List<Bounding> boundingAreas;
@@ -424,7 +271,6 @@
             boundingAreas = handler.generateLocationPositionsFromParameters(queryParameters);
         } catch (FHIRSearchException e) {
             throw new FHIRPersistenceException("input parameter is invalid bounding area, bad prefix, or bad units", e);
->>>>>>> fc0ae7ad
         }
 
         T1 parmRoot = null;
@@ -446,11 +292,7 @@
      * @return T1 - The query segment necessary for searching locations that are
      *         inside the bounding box.
      */
-<<<<<<< HEAD
-    protected abstract T1 buildLocationQuerySegment(String parmName, BoundingBox boundingBox) throws FHIRPersistenceException;
-=======
     protected abstract T1 buildLocationQuerySegment(String parmName, List<Bounding> boundingAreas)
             throws FHIRPersistenceException;
 
->>>>>>> fc0ae7ad
 }