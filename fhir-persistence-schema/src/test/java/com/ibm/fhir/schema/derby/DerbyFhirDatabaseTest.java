/*
 * (C) Copyright IBM Corp. 2019, 2020
 *
 * SPDX-License-Identifier: Apache-2.0
 */

package com.ibm.fhir.schema.derby;

import static org.testng.Assert.assertNotNull;
import static org.testng.Assert.fail;

import org.testng.annotations.Test;

import com.ibm.fhir.schema.derby.DerbyFhirDatabase;

/**
 * Unit test for the DerbyFhirDatabase utility
 */
public class DerbyFhirDatabaseTest {
<<<<<<< HEAD
=======
    private static final String DB_NAME = "target/derby/fhirDB";

>>>>>>> a23f1c45
    @Test
    public void testFhirSchema() throws Exception {
        try (DerbyFhirDatabase db = new DerbyFhirDatabase(DB_NAME)) {
            System.out.println("FHIR database create successfully.");

            // No Op on these
            db.commitTransaction();
            db.rollbackTransaction();
            db.describe("DUMMY", null, "DUMMY");

            // Return useful things. 
            assertNotNull(db.getConnection());
            assertNotNull(db.getTranslator());
        } catch (Exception e) {
            fail("Failed to create the database", e);
        }
    }
}<|MERGE_RESOLUTION|>--- conflicted
+++ resolved
@@ -17,11 +17,7 @@
  * Unit test for the DerbyFhirDatabase utility
  */
 public class DerbyFhirDatabaseTest {
-<<<<<<< HEAD
-=======
     private static final String DB_NAME = "target/derby/fhirDB";
-
->>>>>>> a23f1c45
     @Test
     public void testFhirSchema() throws Exception {
         try (DerbyFhirDatabase db = new DerbyFhirDatabase(DB_NAME)) {
