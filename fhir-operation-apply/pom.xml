<project xmlns="http://maven.apache.org/POM/4.0.0" xmlns:xsi="http://www.w3.org/2001/XMLSchema-instance"
    xsi:schemaLocation="http://maven.apache.org/POM/4.0.0 http://maven.apache.org/xsd/maven-4.0.0.xsd">
    
    <modelVersion>4.0.0</modelVersion>
    
    <parent>
        <groupId>com.ibm.watson.health</groupId>
        <artifactId>fhir-parent</artifactId>
        <version>4.0.0-SNAPSHOT</version>
        <relativePath>../fhir-parent</relativePath>
    </parent>
    
    <artifactId>fhir-operation-apply</artifactId>
    
    <dependencies>
        <dependency>
            <groupId>${project.groupId}</groupId>
            <artifactId>fhir-operation</artifactId>
            <version>${project.version}</version>
        </dependency>
        <dependency>
<<<<<<< HEAD
            <groupId>${project.groupId}</groupId>
            <artifactId>fhir-registry</artifactId>
            <version>${project.version}</version>
=======
            <groupId>javax.ws.rs</groupId>
            <artifactId>javax.ws.rs-api</artifactId>
            <scope>provided</scope>
>>>>>>> 28b388e1
        </dependency>
    </dependencies>
</project><|MERGE_RESOLUTION|>--- conflicted
+++ resolved
@@ -19,15 +19,14 @@
             <version>${project.version}</version>
         </dependency>
         <dependency>
-<<<<<<< HEAD
+            <groupId>javax.ws.rs</groupId>
+            <artifactId>javax.ws.rs-api</artifactId>
+            <scope>provided</scope>
+        </dependency>
+        <dependency>
             <groupId>${project.groupId}</groupId>
             <artifactId>fhir-registry</artifactId>
             <version>${project.version}</version>
-=======
-            <groupId>javax.ws.rs</groupId>
-            <artifactId>javax.ws.rs-api</artifactId>
-            <scope>provided</scope>
->>>>>>> 28b388e1
         </dependency>
     </dependencies>
 </project>