--- conflicted
+++ resolved
@@ -6,12 +6,12 @@
 
 package com.ibm.fhir.persistence.jdbc.util;
 
+import static com.ibm.fhir.persistence.jdbc.JDBCConstants.COMBINED_RESULTS;
 import static com.ibm.fhir.persistence.jdbc.JDBCConstants.FROM;
+import static com.ibm.fhir.persistence.jdbc.JDBCConstants.JOIN;
+import static com.ibm.fhir.persistence.jdbc.JDBCConstants.ON;
+import static com.ibm.fhir.persistence.jdbc.JDBCConstants.PARAMETER_TABLE_ALIAS;
 import static com.ibm.fhir.persistence.jdbc.JDBCConstants.UNION;
-import static com.ibm.fhir.persistence.jdbc.JDBCConstants.ON;
-import static com.ibm.fhir.persistence.jdbc.JDBCConstants.JOIN;
-import static com.ibm.fhir.persistence.jdbc.JDBCConstants.PARAMETER_TABLE_ALIAS;
-import static com.ibm.fhir.persistence.jdbc.JDBCConstants.COMBINED_RESULTS;
 
 import java.util.ArrayList;
 import java.util.Arrays;
@@ -37,16 +37,17 @@
 public class QuerySegmentAggregator {
     private static final String CLASSNAME = QuerySegmentAggregator.class.getName();
     private static final Logger log = java.util.logging.Logger.getLogger(CLASSNAME);
+    
     protected static final String SELECT_ROOT = "SELECT R.RESOURCE_ID, R.LOGICAL_RESOURCE_ID, R.VERSION_ID, R.LAST_UPDATED, R.IS_DELETED, R.DATA, LR.LOGICAL_ID ";
     protected static final String SYSTEM_LEVEL_SELECT_ROOT = "SELECT RESOURCE_ID, LOGICAL_RESOURCE_ID, VERSION_ID, LAST_UPDATED, IS_DELETED, DATA, LOGICAL_ID ";
     protected static final String SYSTEM_LEVEL_SUBSELECT_ROOT = SELECT_ROOT;
-    private static final String SELECT_COUNT_ROOT = "SELECT COUNT(R.RESOURCE_ID) ";
-    private static final String SYSTEM_LEVEL_SELECT_COUNT_ROOT = "SELECT COUNT(RESOURCE_ID) ";
-    private static final String SYSTEM_LEVEL_SUBSELECT_COUNT_ROOT = " SELECT R.RESOURCE_ID ";
+    protected static final String SELECT_COUNT_ROOT = "SELECT COUNT(R.RESOURCE_ID) ";
+    protected static final String SYSTEM_LEVEL_SELECT_COUNT_ROOT = "SELECT COUNT(RESOURCE_ID) ";
+    protected static final String SYSTEM_LEVEL_SUBSELECT_COUNT_ROOT = " SELECT R.RESOURCE_ID ";
     protected static final String WHERE_CLAUSE_ROOT = "WHERE R.IS_DELETED <> 'Y'";
-    private static final String DEFAULT_ORDERING = " ORDER BY R.RESOURCE_ID ASC ";
-
-    private static final Set<String> SKIP_WHERE = new HashSet<>(Arrays.asList("_id"));
+    protected static final String DEFAULT_ORDERING = " ORDER BY R.RESOURCE_ID ASC ";
+
+    protected static final Set<String> SKIP_WHERE = new HashSet<>(Arrays.asList("_id"));
     
     protected Class<?> resourceType;
     
@@ -84,7 +85,6 @@
         this.resourceDao = resourceDao;
         this.querySegments = new ArrayList<>();
         this.searchQueryParameters = new ArrayList<>();
-         
     }
     
     public void setResourceTypes(List<String> resourceTypes) {
@@ -110,7 +110,6 @@
         this.searchQueryParameters.add(queryParm);
 
         log.exiting(CLASSNAME, METHODNAME);
-         
     }
     
     /**
@@ -140,7 +139,7 @@
 
             // Add default ordering
             queryString.append(DEFAULT_ORDERING);
-            this.addPaginationClauses(queryString);        
+            this.addPaginationClauses(queryString);
             queryData = new SqlQueryData(queryString.toString(), allBindVariables);
         }
         
@@ -149,7 +148,7 @@
     }
     
     /**
-     *   Builds a complete SQL count query based upon the encapsulated query segments and bind variables.
+     * Builds a complete SQL count query based upon the encapsulated query segments and bind variables.
      * @return SqlQueryData - contains the complete SQL count query string and any associated bind variables.
      * @throws Exception 
      */
@@ -337,95 +336,57 @@
         StringBuilder whereClause = new StringBuilder();
         String whereClauseSegment;
 
-        if (!this.querySegments.isEmpty()) {
-            for (int i = 0; i < this.querySegments.size(); i++) {
-                SqlQueryData querySegment = this.querySegments.get(i);
-                QueryParameter param = this.searchQueryParameters.get(i);
-
-                // Being bold here... this part should NEVER get a NPE. 
-                // The parameter would not be parsed and passed successfully,
-                // the NPE would have occurred earlier in the stack. 
-                String code = param.getCode();
-                if (!SKIP_WHERE.contains(code)) {
-
-                    if (Modifier.MISSING.equals(param.getModifier())) {
-<<<<<<< HEAD
+        for (int i = 0; i < this.querySegments.size(); i++) {
+            SqlQueryData querySegment = this.querySegments.get(i);
+            QueryParameter param = this.searchQueryParameters.get(i);
+
+            // Being bold here... this part should NEVER get a NPE. 
+            // The parameter would not be parsed and passed successfully,
+            // the NPE would have occurred earlier in the stack. 
+            String code = param.getCode();
+            if (!SKIP_WHERE.contains(code)) {
+
+                if (Modifier.MISSING.equals(param.getModifier())) {
+                    whereClauseSegment = querySegment.getQueryString().replaceAll(PARAMETER_TABLE_ALIAS + "\\.", "");
+                    whereClause.append(whereClauseSegment);
+                } else {
+                    if (!Type.COMPOSITE.equals(param.getType())) {
                         whereClauseSegment = querySegment.getQueryString().replaceAll(PARAMETER_TABLE_ALIAS + "\\.", "");
-                        whereClause.append(AND).append(whereClauseSegment);
-=======
-                        whereClause.append(whereClauseSegment);
->>>>>>> fc0ae7ad
+
+                        whereClause.append(JOIN).append("(SELECT DISTINCT LOGICAL_RESOURCE_ID FROM ");
+                        whereClause.append(tableName(overrideType, param));
                     } else {
-                        
-                        whereClause.append(AND).append("R.LOGICAL_RESOURCE_ID IN (");
-                        
-                        if (!Type.COMPOSITE.equals(param.getType())) {
-                            whereClauseSegment = querySegment.getQueryString().replaceAll(PARAMETER_TABLE_ALIAS + "\\.", "");
-                            whereClause.append("SELECT LOGICAL_RESOURCE_ID FROM ")
-                                       .append(tableName(overrideType, param));
-                        } else {
-                            // add an alias for the composite table
-                            String compositeAlias = "comp" + (i+1);
-                            whereClauseSegment = querySegment.getQueryString().replaceAll(PARAMETER_TABLE_ALIAS + "\\.", compositeAlias + ".");
-                            whereClause.append("SELECT " + compositeAlias + ".LOGICAL_RESOURCE_ID FROM ")
-                                       .append(tableName(overrideType, param))
-                                       .append(compositeAlias);
-
-<<<<<<< HEAD
-                            if (param.getValues() != null && !param.getValues().isEmpty()) {
-                                // Assumption:  all the values should have the same number of components and the same types
-                                QueryParameterValue queryParameterValue = param.getValues().get(0);
-                                List<QueryParameter> components = queryParameterValue.getComponent();
-                                for (int componentNum = 1; componentNum <= components.size(); componentNum++) {
-                                    String alias = compositeAlias + "_p" + componentNum;
-                                    QueryParameter component = components.get(componentNum - 1);
-                                    whereClause.append(" JOIN " + tableName(overrideType, component) + alias)
-                                        .append(" ON ")
-                                        .append(compositeAlias + ".COMP" + componentNum + abbr(component) )
-                                        .append("=")
-                                        .append(alias + ".ROW_ID");
-                                    whereClauseSegment = whereClauseSegment.replaceAll(
-                                            PARAMETER_TABLE_ALIAS + "_p" + componentNum + "\\.", alias + ".");
-                                }
+                        // add an alias for the composite table
+                        String compositeAlias = "comp" + (i+1);
+                        whereClauseSegment = querySegment.getQueryString().replaceAll(PARAMETER_TABLE_ALIAS + "\\.", compositeAlias + ".");
+
+                        whereClause.append(JOIN).append("(SELECT DISTINCT " + compositeAlias + ".LOGICAL_RESOURCE_ID FROM ");
+                        whereClause.append(tableName(overrideType, param))
+                                   .append(compositeAlias);
+
+                        if (param.getValues() != null && !param.getValues().isEmpty()) {
+                            // Assumption:  all the values should have the same number of components and the same types
+                            QueryParameterValue queryParameterValue = param.getValues().get(0);
+                            List<QueryParameter> components = queryParameterValue.getComponent();
+                            for (int componentNum = 1; componentNum <= components.size(); componentNum++) {
+                                String alias = compositeAlias + "_p" + componentNum;
+                                QueryParameter component = components.get(componentNum - 1);
+                                whereClause.append(JOIN + tableName(overrideType, component) + alias)
+                                    .append(ON)
+                                    .append(compositeAlias + ".COMP" + componentNum + abbr(component) )
+                                    .append("=")
+                                    .append(alias + ".ROW_ID");
+                                whereClauseSegment = whereClauseSegment.replaceAll(
+                                        PARAMETER_TABLE_ALIAS + "_p" + componentNum + "\\.", alias + ".");
                             }
                         }
-                        whereClause.append(" WHERE ").append(whereClauseSegment).append(")");
-=======
-                        whereClause.append(JOIN).append("(SELECT DISTINCT LOGICAL_RESOURCE_ID FROM ");
-                        whereClause.append(overrideType);
-                        switch (param.getType()) {
-                        case URI:
-                        case REFERENCE:
-                        case STRING:
-                            whereClause.append("_STR_VALUES ");
-                            break;
-                        case NUMBER:
-                            whereClause.append("_NUMBER_VALUES ");
-                            break;
-                        case QUANTITY:
-                            whereClause.append("_QUANTITY_VALUES ");
-                            break;
-                        case DATE:
-                            whereClause.append("_DATE_VALUES ");
-                            break;
-                        case SPECIAL: 
-                            // in search-parameters.json we only support latlng for 'near'
-                            // in the future if special expands beyond lat/lng we'll have to add logic to support. 
-                            whereClause.append("_LATLNG_VALUES ");
-                            break;
-                        case TOKEN:
-                            whereClause.append("_TOKEN_VALUES ");
-                            break;
-                        }
-                        whereClauseSegment = whereClauseSegment.replaceAll(PARAMETER_TABLE_ALIAS + ".", "");
-                        whereClause.append(" WHERE ").append(whereClauseSegment).append(") ");
-                        String tmpTableName = overrideType + i;
-                        whereClause.append(tmpTableName).append(ON).append(tmpTableName).append(".LOGICAL_RESOURCE_ID = R.LOGICAL_RESOURCE_ID");
->>>>>>> fc0ae7ad
                     }
+                    whereClause.append(" WHERE ").append(whereClauseSegment).append(") ");
+                    String tmpTableName = overrideType + i;
+                    whereClause.append(tmpTableName).append(ON).append(tmpTableName).append(".LOGICAL_RESOURCE_ID = R.LOGICAL_RESOURCE_ID");
                 }
-            }
-        }
+            } // end if SKIP
+        } // end for
 
         log.exiting(CLASSNAME, METHODNAME);
         return whereClause.toString();
