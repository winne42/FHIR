/*
 * (C) Copyright IBM Corp. 2019
 *
 * SPDX-License-Identifier: Apache-2.0
 */

package com.ibm.fhir.persistence.jdbc.dao.impl;

import java.math.BigDecimal;
import java.sql.Connection;
import java.sql.PreparedStatement;
import java.sql.ResultSet;
import java.sql.SQLException;
import java.sql.Statement;
import java.sql.Timestamp;
import java.sql.Types;
import java.util.List;
import java.util.logging.Level;
import java.util.logging.Logger;
import java.util.stream.Collectors;

import com.ibm.fhir.persistence.exception.FHIRPersistenceException;
import com.ibm.fhir.persistence.jdbc.dao.api.ICodeSystemCache;
import com.ibm.fhir.persistence.jdbc.dao.api.IParameterNameCache;
import com.ibm.fhir.persistence.jdbc.dto.CompositeParmVal;
import com.ibm.fhir.persistence.jdbc.dto.DateParmVal;
import com.ibm.fhir.persistence.jdbc.dto.ExtractedParameterValue;
import com.ibm.fhir.persistence.jdbc.dto.ExtractedParameterValueVisitor;
import com.ibm.fhir.persistence.jdbc.dto.LocationParmVal;
import com.ibm.fhir.persistence.jdbc.dto.NumberParmVal;
import com.ibm.fhir.persistence.jdbc.dto.QuantityParmVal;
import com.ibm.fhir.persistence.jdbc.dto.StringParmVal;
import com.ibm.fhir.persistence.jdbc.dto.TokenParmVal;
import com.ibm.fhir.persistence.jdbc.exception.FHIRPersistenceDataAccessException;
import com.ibm.fhir.schema.control.FhirSchemaConstants;

/**
 * Batch insert into the parameter values tables. Avoids having to create one stored procedure
 * per resource type, because the row type array approach apparently won't work with dynamic
 * SQL (EXECUTE ... USING ...). Unfortunately this means we have more database round-trips, we
 * don't have a choice.
 */
public class ParameterVisitorBatchDAO implements ExtractedParameterValueVisitor, AutoCloseable {
    private static final Logger logger = Logger.getLogger(ParameterVisitorBatchDAO.class.getName());

    // the connection to use for the inserts
    private final Connection connection;

    // the max number of rows we accumulate for a given statement before we submit the batch
    private final int batchSize;

    // FK to the logical resource for the parameters being added
    private final long logicalResourceId;

    // Maintainers: remember to close all statements in AutoCloseable#close()
    private final String insertString;
    private final PreparedStatement strings;
    private int stringCount;

    private final String insertNumber;
    private final PreparedStatement numbers;
    private int numberCount;

    private final String insertDate;
    private final PreparedStatement dates;
    private int dateCount;

    private final PreparedStatement tokens;
    // token is the most common component type in composite params, so prepare a statement for it
    private final PreparedStatement tokenComp;
    private int tokenCount;

    private final String insertQuantity;
    private final PreparedStatement quantities;
    private int quantityCount;

    // rarely used so no need for PreparedStatement or batching on this one;
    // even on Location resources its only there once by default
    private final String insertLocation;

    private final PreparedStatement composites;
    private int compositesCount;

    // Searchable string attributes stored at the Resource (system) level
    private final PreparedStatement resourceStrings;
    private int resourceStringCount;

    // Searchable date attributes stored at the Resource (system) level
    private final PreparedStatement resourceDates;
    private int resourceDateCount;

    // Searchable token attributes stored at the Resource (system) level
    private final PreparedStatement resourceTokens;
    private int resourceTokenCount;

    // For looking up parameter name ids
    private final IParameterNameCache parameterNameCache;

    // For looking up code system ids
    private final ICodeSystemCache codeSystemCache;

    /**
     * Public constructor
     * @param c
     * @param resourceId
     */
    public ParameterVisitorBatchDAO(Connection c, String adminSchemaName, String tablePrefix, boolean multitenant, long logicalResourceId, int batchSize,
            IParameterNameCache pnc, ICodeSystemCache csc) throws SQLException {
        if (batchSize < 1) {
            throw new IllegalArgumentException("batchSize must be >= 1");
        }

        this.connection = c;
        this.logicalResourceId = logicalResourceId;
        this.batchSize = batchSize;
        this.parameterNameCache = pnc;
        this.codeSystemCache = csc;

        insertString = multitenant ?
                "INSERT INTO " + tablePrefix + "_str_values (mt_id, parameter_name_id, str_value, str_value_lcase, logical_resource_id) VALUES (" + adminSchemaName + ".sv_tenant_id,?,?,?,?)"
                :
                "INSERT INTO " + tablePrefix + "_str_values (parameter_name_id, str_value, str_value_lcase, logical_resource_id) VALUES (?,?,?,?)";
        strings = c.prepareStatement(insertString);

        insertNumber = multitenant ?
                "INSERT INTO " + tablePrefix + "_number_values (mt_id, parameter_name_id, number_value, logical_resource_id) VALUES (" + adminSchemaName + ".sv_tenant_id,?,?,?)"
                :
                "INSERT INTO " + tablePrefix + "_number_values (parameter_name_id, number_value, logical_resource_id) VALUES (?,?,?)";
        numbers = c.prepareStatement(insertNumber);

        insertDate = multitenant ?
                "INSERT INTO " + tablePrefix + "_date_values (mt_id, parameter_name_id, date_value, date_start, date_end, logical_resource_id) VALUES (" + adminSchemaName + ".sv_tenant_id,?,?,?,?,?)"
                :
                "INSERT INTO " + tablePrefix + "_date_values (parameter_name_id, date_value, date_start, date_end, logical_resource_id) VALUES (?,?,?,?,?)";
        dates = c.prepareStatement(insertDate);

        String insertToken = multitenant ?
                "INSERT INTO " + tablePrefix + "_token_values (mt_id, parameter_name_id, code_system_id, token_value, logical_resource_id) VALUES (" + adminSchemaName + ".sv_tenant_id,?,?,?,?)"
                :
                "INSERT INTO " + tablePrefix + "_token_values (parameter_name_id, code_system_id, token_value, logical_resource_id) VALUES (?,?,?,?)";
        tokens = c.prepareStatement(insertToken);
        tokenComp = c.prepareStatement(insertToken, Statement.RETURN_GENERATED_KEYS);

        insertQuantity = multitenant ?
                "INSERT INTO " + tablePrefix + "_quantity_values (mt_id, parameter_name_id, code_system_id, code, quantity_value, quantity_value_low, quantity_value_high, logical_resource_id) VALUES (" + adminSchemaName + ".sv_tenant_id,?,?,?,?,?,?,?)"
                :
                "INSERT INTO " + tablePrefix + "_quantity_values (parameter_name_id, code_system_id, code, quantity_value, quantity_value_low, quantity_value_high, logical_resource_id) VALUES (?,?,?,?,?,?,?)";
        quantities = c.prepareStatement(insertQuantity);

        insertLocation = multitenant ? "INSERT INTO " + tablePrefix + "_latlng_values (mt_id, parameter_name_id, latitude_value, longitude_value, logical_resource_id) VALUES (" + adminSchemaName + ".sv_tenant_id,?,?,?,?)"
                : "INSERT INTO " + tablePrefix + "_latlng_values (parameter_name_id, latitude_value, longitude_value, logical_resource_id) VALUES (?,?,?,?)";

        String insertComposite = multitenant ?
                "INSERT INTO " + tablePrefix + "_composites (mt_id, parameter_name_id, logical_resource_id, "
                + "comp1_str, comp1_number, comp1_date, comp1_token, comp1_quantity, comp1_latlng, "
                + "comp2_str, comp2_number, comp2_date, comp2_token, comp2_quantity, comp2_latlng, "
                + "comp3_str, comp3_number, comp3_date, comp3_token, comp3_quantity, comp3_latlng"
                + ") VALUES (" + adminSchemaName + ".sv_tenant_id,?,?,  ?,?,?,?,?,?,  ?,?,?,?,?,?,  ?,?,?,?,?,?)"
                :
                "INSERT INTO " + tablePrefix + "_composites (parameter_name_id, logical_resource_id, "
                + "comp1_str, comp1_number, comp1_date, comp1_token, comp1_quantity, comp1_latlng, "
                + "comp2_str, comp2_number, comp2_date, comp2_token, comp2_quantity, comp2_latlng, "
                + "comp3_str, comp3_number, comp3_date, comp3_token, comp3_quantity, comp3_latlng"
                + ") VALUES (?,?,  ?,?,?,?,?,?,  ?,?,?,?,?,?,  ?,?,?,?,?,?)";
        composites = c.prepareStatement(insertComposite);

        // Resource level string attributes
        String insertResourceString = multitenant ?
                "INSERT INTO resource_str_values (mt_id, parameter_name_id, str_value, str_value_lcase, logical_resource_id) VALUES (" + adminSchemaName + ".sv_tenant_id,?,?,?,?)"
                :
                "INSERT INTO resource_str_values (parameter_name_id, str_value, str_value_lcase, logical_resource_id) VALUES (?,?,?,?)";
        resourceStrings = c.prepareStatement(insertResourceString);

        // Resource level date attributes
        String insertResourceDate = multitenant ?
                "INSERT INTO resource_date_values (mt_id, parameter_name_id, date_value, date_start, date_end, logical_resource_id) VALUES (" + adminSchemaName + ".sv_tenant_id,?,?,?,?,?)"
                :
                "INSERT INTO resource_date_values (parameter_name_id, date_value, date_start, date_end, logical_resource_id) VALUES (?,?,?,?,?)";
        resourceDates = c.prepareStatement(insertResourceDate);

        // Resource level token attributes
        String insertResourceToken = multitenant ?
                "INSERT INTO resource_token_values (mt_id, parameter_name_id, code_system_id, token_value, logical_resource_id) VALUES (" + adminSchemaName + ".sv_tenant_id,?,?,?,?)"
                :
                "INSERT INTO resource_token_values (parameter_name_id, code_system_id, token_value, logical_resource_id) VALUES (?,?,?,?)";
        resourceTokens = c.prepareStatement(insertResourceToken);
    }

    /**
     * Look up the normalized id for the parameter, adding it to the parameter_names table if it doesn't yet exist
     * @param parameterName
     * @return
     */
    protected int getParameterNameId(String parameterName) throws FHIRPersistenceException {
        return parameterNameCache.readOrAddParameterNameId(parameterName);

    }

    /**
     * Look up the code system
     * @param codeSystem
     * @return
     */
    protected int getCodeSystemId(String codeSystem) throws FHIRPersistenceException {
        return codeSystemCache.readOrAddCodeSystem(codeSystem);
    }

    @Override
    public void visit(StringParmVal param) throws FHIRPersistenceException {
        String parameterName = param.getName();
        String value = param.getValueString();

        while (value != null && value.getBytes().length > FhirSchemaConstants.MAX_SEARCH_STRING_BYTES) {
            // keep chopping the string in half until its byte representation fits inside
            // the VARCHAR
            value = value.substring(0, value.length() / 2);
        }

        try {
            int parameterNameId = getParameterNameId(parameterName);
            if (isBase(param)) {
                if (logger.isLoggable(Level.FINE)) {
                    logger.fine("baseStringValue: " + parameterName + "[" + parameterNameId + "], " + value);
                }

                resourceStrings.setInt(1, parameterNameId);
                if (value != null) {
                    resourceStrings.setString(2, value);
                    resourceStrings.setString(3, value.toLowerCase());
                }
                else {
                    resourceStrings.setNull(2, Types.VARCHAR);
                    resourceStrings.setNull(3, Types.VARCHAR);
                }
                resourceStrings.setLong(4, logicalResourceId);
                resourceStrings.addBatch();

                if (++resourceStringCount == this.batchSize) {
                    resourceStrings.executeBatch();
                    resourceStringCount = 0;
                }
            }
            else {
                // standard resource property
                if (logger.isLoggable(Level.FINE)) {
                    logger.fine("stringValue: " + parameterName + "[" + parameterNameId + "], " + value);
                }

                setStringParms(strings, parameterNameId, value);
                strings.addBatch();

                if (++stringCount == this.batchSize) {
                    strings.executeBatch();
                    stringCount = 0;
                }
            }
        }
        catch (SQLException x) {
            throw new FHIRPersistenceDataAccessException(parameterName + "=" + value, x);
        }
    }

    private void setStringParms(PreparedStatement insert, int parameterNameId, String value) throws SQLException {
        insert.setInt(1, parameterNameId);
        if (value != null) {
            insert.setString(2, value);
            insert.setString(3, value.toLowerCase());
        }
        else {
            insert.setNull(2, Types.VARCHAR);
            insert.setNull(3, Types.VARCHAR);
        }
        insert.setLong(4, logicalResourceId);
    }

    @Override
    public void visit(NumberParmVal param) throws FHIRPersistenceException {
        String parameterName = param.getName();
        BigDecimal value = param.getValueNumber();
        BigDecimal valueLow = param.getValueNumberLow();
        BigDecimal valueHigh = param.getValueNumberHigh();

        try {
            int parameterNameId = getParameterNameId(parameterName);

            if (logger.isLoggable(Level.FINE)) {
                logger.fine("numberValue: " + parameterName + "[" + parameterNameId + "], "
                        + value + " [" + valueLow + ", " + valueHigh + "]");
            }

            setNumberParms(numbers, parameterNameId, value);
            numbers.addBatch();

            if (++numberCount == this.batchSize) {
                numbers.executeBatch();
                numberCount = 0;
            }
        }
        catch (SQLException x) {
            throw new FHIRPersistenceDataAccessException(parameterName + "={" + value + " ["+ valueLow + "," + valueHigh + "}", x);
        }
    }

    private void setNumberParms(PreparedStatement insert, int parameterNameId, BigDecimal value) throws SQLException {
        insert.setInt(1, parameterNameId);
        insert.setBigDecimal(2, value);
        insert.setLong(3, logicalResourceId);
    }

    @Override
    public void visit(DateParmVal param) throws FHIRPersistenceException {
        String parameterName = param.getName();
        Timestamp date = param.getValueDate();
        Timestamp dateStart = param.getValueDateStart();
        Timestamp dateEnd = param.getValueDateEnd();
        try {
            int parameterNameId = getParameterNameId(parameterName);

            if (isBase(param)) {
                // store in the base (resource) table
                if (logger.isLoggable(Level.FINE)) {
                    logger.fine("baseDateValue: " + parameterName + "[" + parameterNameId + "], "
                            + date + " [" + dateStart + ", " + dateEnd + "]");
                }

                // Insert record into the base level date attribute table
                resourceDates.setInt(1, parameterNameId);
                resourceDates.setTimestamp(2, date);
                resourceDates.setTimestamp(3, dateStart);
                resourceDates.setTimestamp(4, dateEnd);
                resourceDates.setLong(5, logicalResourceId);
                resourceDates.addBatch();

                if (++resourceDateCount == this.batchSize) {
                    resourceDates.executeBatch();
                    resourceDateCount = 0;
                }
            }
            else {
                if (logger.isLoggable(Level.FINE)) {
<<<<<<< HEAD
                    logger.fine("dateValue: " + parameterName + "[" + parameterNameId + "], value: [" 
                            + date + "], period: [" + dateStart + ", " + dateEnd + "]");
=======
                    logger.fine("dateValue: " + parameterName + "[" + parameterNameId + "], "
                            + date + " [" + dateStart + ", " + dateEnd + "]");
>>>>>>> 6cf8f4cf
                }

                setDateParms(dates, parameterNameId, date, dateStart, dateEnd);
                dates.addBatch();

                if (++dateCount == this.batchSize) {
                    dates.executeBatch();
                    dateCount = 0;
                }
            }
        }
        catch (SQLException x) {
            throw new FHIRPersistenceDataAccessException(parameterName + "={" + date + ", " + dateStart + ", " + dateEnd + "}", x);
        }

    }

    private void setDateParms(PreparedStatement insert, int parameterNameId, Timestamp date, Timestamp dateStart, Timestamp dateEnd) throws SQLException {
        insert.setInt(1, parameterNameId);
        insert.setTimestamp(2, date);
        insert.setTimestamp(3, dateStart);
        insert.setTimestamp(4, dateEnd);
        insert.setLong(5, logicalResourceId);
    }

    @Override
    public void visit(TokenParmVal param) throws FHIRPersistenceException {
        String parameterName = param.getName();
        String codeSystem = param.getValueSystem();
        String tokenValue = param.getValueCode();
        try {
            int parameterNameId = getParameterNameId(parameterName);
            int codeSystemId = getCodeSystemId(codeSystem);

            if (isBase(param)) {
                // store in the base (resource) table
                if (logger.isLoggable(Level.FINE)) {
                    logger.fine("baseTokenValue: " + parameterName + "[" + parameterNameId + "], "
                            + codeSystem + "[" + codeSystemId + "], " + tokenValue);
                }

                resourceTokens.setInt(1, parameterNameId);
                resourceTokens.setInt(2, codeSystemId);
                resourceTokens.setString(3, tokenValue);
                resourceTokens.setLong(4, logicalResourceId);
                resourceTokens.addBatch();

                if (++resourceTokenCount == this.batchSize) {
                    resourceTokens.executeBatch();
                    resourceTokenCount = 0;
                }
            }
            else {
                if (logger.isLoggable(Level.FINE)) {
                    logger.fine("tokenValue: " + parameterName + "[" + parameterNameId + "], "
                            + codeSystem + "[" + codeSystemId + "], " + tokenValue);
                }

                setTokenParms(tokens, parameterNameId, codeSystemId, tokenValue);
                tokens.addBatch();

                if (++tokenCount == this.batchSize) {
                    tokens.executeBatch();
                    tokenCount = 0;
                }
            }
        }
        catch (FHIRPersistenceDataAccessException x) {
            throw new FHIRPersistenceDataAccessException(parameterName + "=" + codeSystem + ":" + tokenValue, x);
        }
        catch (SQLException x) {
            throw new FHIRPersistenceDataAccessException(parameterName + "=" + codeSystem + ":" + tokenValue, x);
        }
    }

    private void setTokenParms(PreparedStatement insert, int parameterNameId, int codeSystemId, String tokenValue) throws SQLException {
        insert.setInt(1, parameterNameId);
        insert.setInt(2, codeSystemId);
        insert.setString(3, tokenValue);
        insert.setLong(4, logicalResourceId);
    }

    @Override
    public void visit(QuantityParmVal param) throws FHIRPersistenceException {
        String parameterName = param.getName();
        String code = param.getValueCode();
        String codeSystem = param.getValueSystem();
        BigDecimal quantityValue = param.getValueNumber();
        BigDecimal quantityLow = param.getValueNumberLow();
        BigDecimal quantityHigh = param.getValueNumberHigh();

        // XXX why no check for isBase on this one?

        // Skip anything with a null code
        if (code == null || code.isEmpty()) {
            if (logger.isLoggable(Level.FINE)) {
                logger.fine("CODELESS QUANTITY (skipped): " + parameterName + "=" + code + ":" + codeSystem + "{" + quantityValue + ", " + quantityLow + ", " + quantityHigh + "}");
            }
        }
        else {
            try {
                int parameterNameId = getParameterNameId(parameterName);

                if (logger.isLoggable(Level.FINE)) {
                    logger.fine("quantityValue: " + parameterName + "[" + parameterNameId + "], "
                            + quantityValue + " [" + quantityLow + ", " + quantityHigh + "]");
                }

                setQuantityParms(quantities, parameterNameId, codeSystem, code, quantityValue, quantityLow, quantityHigh);
                quantities.addBatch();

                if (++quantityCount == batchSize) {
                    quantities.executeBatch();
                    quantityCount = 0;
                }
            }
            catch (FHIRPersistenceDataAccessException x) {
                // wrap the exception so we have more context about the parameter causing the problem
                throw new FHIRPersistenceDataAccessException(parameterName + "=" + code + ":" + codeSystem + "{" + quantityValue + ", " + quantityLow + ", " + quantityHigh + "}", x);
            }
            catch (SQLException x) {
                throw new FHIRPersistenceDataAccessException(parameterName + "=" + code + ":" + codeSystem + "{" + quantityValue + ", " + quantityLow + ", " + quantityHigh + "}", x);
            }
        }

    }

    private void setQuantityParms(PreparedStatement insert, int parameterNameId, String codeSystem, String code, BigDecimal quantityValue, BigDecimal quantityLow, BigDecimal quantityHigh)
            throws SQLException, FHIRPersistenceException {
        insert.setInt(1, parameterNameId);
        insert.setInt(2, getCodeSystemId(codeSystem));
        insert.setString(3, code);
        insert.setBigDecimal(4, quantityValue);
        insert.setBigDecimal(5, quantityLow);
        insert.setBigDecimal(6, quantityHigh);
        insert.setLong(7, logicalResourceId);
    }

    @Override
    public void visit(LocationParmVal param) throws FHIRPersistenceException {
        String parameterName = param.getName();
        double lat = param.getValueLatitude();
        double lng = param.getValueLongitude();

        try {
            PreparedStatement insert = connection.prepareStatement(insertLocation);
            setLocationParms(insert, getParameterNameId(parameterName), lat, lng);
            insert.executeUpdate();
        }
        catch (SQLException x) {
            throw new FHIRPersistenceDataAccessException(parameterName + "={" + lat + ", " + lng + "}", x);
        }
    }

    private void setLocationParms(PreparedStatement insert, int parameterNameId, double lat, double lng) throws SQLException, FHIRPersistenceException {
        insert.setInt(1, parameterNameId);
        insert.setDouble(2, lat);
        insert.setDouble(3, lng);
        insert.setLong(4, logicalResourceId);
    }

    @Override
    public void visit(CompositeParmVal compositeParameter) throws FHIRPersistenceException {
        String parameterName = compositeParameter.getName();

        List<ExtractedParameterValue> component = compositeParameter.getComponent();
        if (component.size() > 3) {
            throw new UnsupportedOperationException("Expected 3 or fewer components, but found " + component.size());
        }

        try {
            int i = 1;
            int parameterNameId = getParameterNameId(parameterName);
            composites.setInt(i++, parameterNameId);
            composites.setLong(i++, logicalResourceId);

            for (ExtractedParameterValue val : component) {
                // TODO figure out how to use the visitor here and still get back the generated id
                // THE ORDER OF THESE IF STATEMENTS MUST MATCH THE ORDER OF THE INSERT FIELDS
                if (val instanceof StringParmVal) {
                    try (PreparedStatement insert = connection.prepareStatement(insertString, Statement.RETURN_GENERATED_KEYS)) {
                        setStringParms(insert, parameterNameId, ((StringParmVal) val).getValueString());
                        insert.executeUpdate();
                        // closing the insert statement also closes the resultset
                        ResultSet rs = insert.getGeneratedKeys();
                        if (rs.next()) {
                            composites.setLong(i++, rs.getLong(1));
                        }
                    }
                } else {
                    composites.setNull(i++, Types.BIGINT);
                }

                if (val instanceof NumberParmVal) {
                    try (PreparedStatement insert = connection.prepareStatement(insertNumber, Statement.RETURN_GENERATED_KEYS)) {
                        setNumberParms(insert, parameterNameId, ((NumberParmVal) val).getValueNumber());
                        insert.executeUpdate();
                        // closing the insert statement also closes the resultset
                        ResultSet rs = insert.getGeneratedKeys();
                        if (rs.next()) {
                            composites.setLong(i++, rs.getLong(1));
                        }
                    }
                } else {
                    composites.setNull(i++, Types.BIGINT);
                }

                if (val instanceof DateParmVal) {
                    try (PreparedStatement insert = connection.prepareStatement(insertDate, Statement.RETURN_GENERATED_KEYS)) {
                        DateParmVal dVal = (DateParmVal) val;
                        setDateParms(insert, parameterNameId, dVal.getValueDate(), dVal.getValueDateStart(), dVal.getValueDateEnd());
                        insert.executeUpdate();
                        // closing the insert statement also closes the resultset
                        ResultSet rs = insert.getGeneratedKeys();
                        if (rs.next()) {
                            composites.setLong(i++, rs.getLong(1));
                        }
                    }
                } else {
                    composites.setNull(i++, Types.BIGINT);
                }

                if (val instanceof TokenParmVal) {
                    TokenParmVal tVal = (TokenParmVal) val;
                    setTokenParms(tokenComp, parameterNameId, getCodeSystemId(tVal.getValueSystem()), tVal.getValueCode());
                    tokenComp.executeUpdate();
                    try (ResultSet rs = tokenComp.getGeneratedKeys()) {
                        if (rs.next()) {
                            composites.setLong(i++, rs.getLong(1));
                        }
                    }
                } else {
                    composites.setNull(i++, Types.BIGINT);
                }

                if (val instanceof QuantityParmVal) {
                    try (PreparedStatement insert = connection.prepareStatement(insertQuantity, Statement.RETURN_GENERATED_KEYS)) {
                        QuantityParmVal qVal = (QuantityParmVal) val;
                        setQuantityParms(insert, parameterNameId, qVal.getValueSystem(), qVal.getValueCode(),
                                qVal.getValueNumber(), qVal.getValueNumberLow(), qVal.getValueNumberHigh());
                        insert.executeUpdate();
                        // closing the insert statement also closes the resultset
                        ResultSet rs = insert.getGeneratedKeys();
                        if (rs.next()) {
                            composites.setLong(i++, rs.getLong(1));
                        }
                    }
                } else {
                    composites.setNull(i++, Types.BIGINT);
                }

                if (val instanceof LocationParmVal) {
                    try (PreparedStatement insert = connection.prepareStatement(insertLocation, Statement.RETURN_GENERATED_KEYS)) {
                        LocationParmVal lVal = (LocationParmVal) val;
                        setLocationParms(insert, parameterNameId, lVal.getValueLatitude(), lVal.getValueLongitude());
                        insert.executeUpdate();
                        // closing the insert statement also closes the resultset
                        ResultSet rs = insert.getGeneratedKeys();
                        if (rs.next()) {
                            composites.setLong(i++, rs.getLong(1));
                        }
                    }
                } else {
                    composites.setNull(i++, Types.BIGINT);
                }
            }
            while (i <= 20) {
                composites.setNull(i++, Types.BIGINT);
            }
            composites.addBatch();

            if (++compositesCount == this.batchSize) {
                composites.executeBatch();
                compositesCount = 0;
            }
        } catch (SQLException x) {
            throw new FHIRPersistenceDataAccessException(parameterName + " of composite " +
                    component.stream().map(c -> c.getClass().getSimpleName()).collect(Collectors.joining(",")), x);
        }
    }

    @Override
    public void close() throws Exception {
        // flush any stragglers, remembering to reset each count because
        // close() should be idempotent.
        try {
            if (stringCount > 0) {
                strings.executeBatch();
                stringCount = 0;
            }

            if (numberCount > 0) {
                numbers.executeBatch();
                numberCount = 0;
            }

            if (dateCount > 0) {
                dates.executeBatch();
                dateCount = 0;
            }

            if (tokenCount > 0) {
                tokens.executeBatch();
                tokenCount = 0;
            }

            if (quantityCount > 0) {
                quantities.executeBatch();
                quantityCount = 0;
            }

            if (compositesCount > 0) {
                composites.executeBatch();
                compositesCount = 0;
            }

            if (resourceStringCount > 0) {
                resourceStrings.executeBatch();
                resourceStringCount = 0;
            }

            if (resourceDateCount > 0) {
                resourceDates.executeBatch();
                resourceDateCount = 0;
            }

            if (resourceTokenCount > 0) {
                resourceTokens.executeBatch();
                resourceTokenCount = 0;
            }
        }
        catch (SQLException x) {
            SQLException batchException = x.getNextException();
            if (batchException != null) {
                // We're really interested in the underlying cause here
                throw batchException;
            }
            else {
                throw x;
            }
        }

        closeStatement(strings);
        closeStatement(numbers);
        closeStatement(dates);
        closeStatement(tokens);
        closeStatement(tokenComp);
        closeStatement(quantities);
        closeStatement(resourceStrings);
        closeStatement(resourceDates);
        closeStatement(resourceTokens);
    }

    /**
     * Quietly close the given statement
     * @param ps
     */
    private void closeStatement(PreparedStatement ps) {
        try {
            ps.close();
        }
        catch (SQLException x) {
            logger.warning("failed to close statement");
        }
    }

    private boolean isBase(ExtractedParameterValue param) {
        return "Resource".equals(param.getBase());
    }
}<|MERGE_RESOLUTION|>--- conflicted
+++ resolved
@@ -22,15 +22,7 @@
 import com.ibm.fhir.persistence.exception.FHIRPersistenceException;
 import com.ibm.fhir.persistence.jdbc.dao.api.ICodeSystemCache;
 import com.ibm.fhir.persistence.jdbc.dao.api.IParameterNameCache;
-import com.ibm.fhir.persistence.jdbc.dto.CompositeParmVal;
-import com.ibm.fhir.persistence.jdbc.dto.DateParmVal;
-import com.ibm.fhir.persistence.jdbc.dto.ExtractedParameterValue;
-import com.ibm.fhir.persistence.jdbc.dto.ExtractedParameterValueVisitor;
-import com.ibm.fhir.persistence.jdbc.dto.LocationParmVal;
-import com.ibm.fhir.persistence.jdbc.dto.NumberParmVal;
-import com.ibm.fhir.persistence.jdbc.dto.QuantityParmVal;
-import com.ibm.fhir.persistence.jdbc.dto.StringParmVal;
-import com.ibm.fhir.persistence.jdbc.dto.TokenParmVal;
+import com.ibm.fhir.persistence.jdbc.dto.IParameterVisitor;
 import com.ibm.fhir.persistence.jdbc.exception.FHIRPersistenceDataAccessException;
 import com.ibm.fhir.schema.control.FhirSchemaConstants;
 
@@ -338,13 +330,8 @@
             }
             else {
                 if (logger.isLoggable(Level.FINE)) {
-<<<<<<< HEAD
                     logger.fine("dateValue: " + parameterName + "[" + parameterNameId + "], value: [" 
                             + date + "], period: [" + dateStart + ", " + dateEnd + "]");
-=======
-                    logger.fine("dateValue: " + parameterName + "[" + parameterNameId + "], "
-                            + date + " [" + dateStart + ", " + dateEnd + "]");
->>>>>>> 6cf8f4cf
                 }
 
                 setDateParms(dates, parameterNameId, date, dateStart, dateEnd);
@@ -661,6 +648,11 @@
                 compositesCount = 0;
             }
 
+            if (locationCount > 0) {
+                locations.executeBatch();
+                locationCount = 0;
+            }
+
             if (resourceStringCount > 0) {
                 resourceStrings.executeBatch();
                 resourceStringCount = 0;
@@ -693,6 +685,7 @@
         closeStatement(tokens);
         closeStatement(tokenComp);
         closeStatement(quantities);
+        closeStatement(locations);
         closeStatement(resourceStrings);
         closeStatement(resourceDates);
         closeStatement(resourceTokens);
